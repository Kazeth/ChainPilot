import time
import smtplib
import requests
<<<<<<< HEAD
from datetime import datetime, timezone
from uuid import uuid4
from email.mime.text import MIMEText
from pydantic import BaseModel
from uagents import Context, Protocol, Agent
from uagents_core.contrib.protocols.chat import (
    ChatMessage,
    ChatAcknowledgement,
    TextContent,
    EndSessionContent,
    chat_protocol_spec,
)


class LegacyCheckResponse(BaseModel):
    """Response model for legacy check operations"""
    status: str
    message: str
    inactive_for: int = 0
    last_activity_date: str = ""


SMTP_HOST = "smtp.gmail.com"
SMTP_PORT = 587
SMTP_USER = "chainpilot.team@gmail.com"   
SMTP_PASS = "asdm rprj mnbt ksqf"

# =============================================================================
# UTILITY FUNCTIONS
# =============================================================================

def format_datetime(timestamp: int) -> str:
    """Format timestamp to YYYY-MM-DD HH:MM:SS format"""
    if timestamp == 0:
        return "Unknown"
    dt = datetime.fromtimestamp(timestamp, tz=timezone.utc)
    return dt.strftime("%Y-%m-%d %H:%M:%S UTC")

def format_duration(seconds: int) -> str:
    """Format duration in seconds to human-readable format"""
    if seconds < 60:
        return f"{seconds} seconds"
    elif seconds < 3600:
        minutes = seconds // 60
        return f"{minutes} minute{'s' if minutes != 1 else ''}"
    elif seconds < 86400:
        hours = seconds // 3600
        return f"{hours} hour{'s' if hours != 1 else ''}"
    else:
        days = seconds // 86400
        return f"{days} day{'s' if days != 1 else ''}"

def send_email(to_email: str, icp_address: str, inactive_for: int, last_activity: str):
    duration_text = format_duration(inactive_for)
    
    html_content = f"""
    <html>
    <body style="font-family: Arial, sans-serif; line-height: 1.6; color: #333;">
        <div style="max-width: 600px; margin: 0 auto; padding: 20px;">
            <div style="background: linear-gradient(135deg, #667eea 0%, #764ba2 100%); 
                        color: white; padding: 20px; border-radius: 10px 10px 0 0;">
                <h2 style="margin: 0; font-size: 24px;">🔔 ChainPilot Legacy Alert</h2>
                <p style="margin: 5px 0 0 0; opacity: 0.9;">Inactivity Detection System</p>
            </div>
            
            <div style="background: #f8f9fa; padding: 20px; border-radius: 0 0 10px 10px; 
                        border: 1px solid #e9ecef;">
                <p style="font-size: 16px; margin-bottom: 20px;">Hello,</p>
                
                <div style="background: white; padding: 15px; border-radius: 8px; 
                           border-left: 4px solid #dc3545; margin: 15px 0;">
                    <h3 style="color: #dc3545; margin-top: 0;">⚠️ Inactivity Detected</h3>
                    <p><strong>ICP Address:</strong><br>
                       <code style="background: #f8f9fa; padding: 2px 6px; border-radius: 4px; 
                                   font-family: monospace;">{icp_address}</code></p>
                    <p><strong>Inactive Duration:</strong> {duration_text}</p>
                    <p><strong>Last Activity:</strong> {last_activity}</p>
                </div>
                
                <div style="background: #e3f2fd; padding: 15px; border-radius: 8px; 
                           border-left: 4px solid #2196f3; margin: 15px 0;">
                    <h4 style="color: #1976d2; margin-top: 0;">💡 What should you do?</h4>
                    <ul style="margin: 0; padding-left: 20px;">
                        <li>Check your ICP wallet for any issues</li>
                        <li>Verify your account security</li>
                        <li>If this was unexpected, please log in soon</li>
                        <li>Contact support if you need assistance</li>
                    </ul>
                </div>
                
                <div style="text-align: center; margin: 20px 0;">
                    <p style="color: #666; font-size: 14px;">
                        Generated on {datetime.now(timezone.utc).strftime("%Y-%m-%d %H:%M:%S UTC")}
                    </p>
                </div>
                
                <hr style="border: none; border-top: 1px solid #eee; margin: 20px 0;">
                
                <p style="color: #666; font-size: 14px; margin-bottom: 0;">
                    Best regards,<br>
                    <strong>ChainPilot Legacy Monitoring System</strong><br>
                    <em>Keeping your crypto assets secure</em>
                </p>
            </div>
        </div>
    </body>
    </html>
    """
    
    msg = MIMEText(html_content, "html")
    msg["Subject"] = f"🔔 ChainPilot Alert: Account Inactive for {duration_text}"
    msg["From"] = SMTP_USER
    msg["To"] = to_email.strip()

    try:
        with smtplib.SMTP(SMTP_HOST, SMTP_PORT) as server:
            server.starttls()
            server.login(SMTP_USER, SMTP_PASS)
            server.send_message(msg)
        print(f"✅ [EMAIL SENT] Successfully sent alert to {to_email}")
        return True
    except Exception as e:
        print(f"❌ [EMAIL ERROR] Failed to send email: {e}")
        return False
=======
from email.mime.text import MIMEText
from uagents import Agent, Context

legacy_agent = Agent(
    name="legacy_checker",
    seed="legacy_secret",
    port=8005,
    mailbox = True
)
>>>>>>> f4c8e41d

# Data user (hardcoded untuk demo)
user = {
    "id": "user123",
    "email": "user@example.com",
    "icp_address": "c287e23d0c57058397596c20f6b03e6a1b6418ffd6c399da16f3c483a4afb675",
    "threshold": 3600,   # 1 jam
    "warned": False,
}

def get_last_tx_timestamp(icp_address: str) -> int:
    url = f"https://ledger-api.internetcomputer.org/accounts/{icp_address}/transactions?limit=1&sort_by=-block_height"
    
    try:
<<<<<<< HEAD
        print(f"🔍 [ICP API] Checking transactions for address: {icp_address[:10]}...")
        response = requests.get(url, timeout=10)
        response.raise_for_status()
        
        data = response.json()
=======
        res = requests.get(url)
        res.raise_for_status()
        data = res.json()

>>>>>>> f4c8e41d
        blocks = data.get("blocks", [])
        
        if blocks:
<<<<<<< HEAD
            timestamp = int(blocks[0]["created_at"])
            print(f"✅ [ICP API] Found last transaction at: {format_datetime(timestamp)}")
            return timestamp
        else:
            print(f"⚠️ [ICP API] No transactions found for address")
            return 0
            
    except requests.RequestException as e:
        print(f"❌ [ICP API ERROR] Network error: {e}")
        return 0
    except (KeyError, ValueError, IndexError) as e:
        print(f"❌ [ICP API ERROR] Data parsing error: {e}")
        return 0
    except Exception as e:
        print(f"❌ [ICP API ERROR] Unexpected error: {e}")
        return 0


def check_user_inactivity(email: str, icp_address: str, threshold: int) -> LegacyCheckResponse:
    
    print(f"🔎 [LEGACY CHECK] Starting inactivity check for {icp_address[:10]}...")
    print(f"📧 [LEGACY CHECK] Email: {email}")
    print(f"⏰ [LEGACY CHECK] Threshold: {format_duration(threshold)}")
    
    # Get last transaction timestamp
    last_tx = get_last_tx_timestamp(icp_address)
    
    if last_tx == 0:
        return LegacyCheckResponse(
            status="error",
            message="❌ No transaction found for this ICP address or API error occurred.",
            inactive_for=0,
            last_activity_date="Unknown"
        )

    # Calculate inactivity duration
    current_time = int(time.time())
    inactive_for = current_time - last_tx
    last_activity_date = format_datetime(last_tx)
    
    print(f"📊 [LEGACY CHECK] Last activity: {last_activity_date}")
    print(f"📊 [LEGACY CHECK] Inactive for: {format_duration(inactive_for)}")

    if inactive_for > threshold:
        print(f"🚨 [LEGACY CHECK] Threshold exceeded! Sending email alert...")
        email_sent = send_email(email, icp_address, inactive_for, last_activity_date)
        
        if email_sent:
            status_msg = f"🚨 User inactive for {format_duration(inactive_for)}. Email alert sent to {email}"
        else:
            status_msg = f"🚨 User inactive for {format_duration(inactive_for)}. Failed to send email alert to {email}"
            
        return LegacyCheckResponse(
            status="alert",
            message=status_msg,
            inactive_for=inactive_for,
            last_activity_date=last_activity_date
        )
    else:
        status_msg = f"✅ User is active. Last activity: {format_duration(inactive_for)} ago"
        print(f"✅ [LEGACY CHECK] {status_msg}")
        
        return LegacyCheckResponse(
            status="ok",
            message=status_msg,
            inactive_for=inactive_for,
            last_activity_date=last_activity_date
        )


def parse_threshold_from_text(text: str) -> int:
    threshold_match = re.search(r"(\d+)\s*(day|hour|minute)s?", text.lower())
    
    if threshold_match:
        num = int(threshold_match.group(1))
        unit = threshold_match.group(2)
        
        if "day" in unit:
            return num * 86400  
        elif "hour" in unit:
            return num * 3600   
        elif "minute" in unit:
            return num * 60
    
    return 3600  

protocol = Protocol(spec=chat_protocol_spec)

@protocol.on_message(ChatMessage)
async def handle_chat(ctx: Context, sender: str, msg: ChatMessage):
    await ctx.send(
        sender,
        ChatAcknowledgement(
            timestamp=datetime.now(timezone.utc), 
            acknowledged_msg_id=msg.msg_id
        ),
    )

    text = ''.join(
        item.text for item in msg.content 
        if isinstance(item, TextContent)
    ).strip()
    
    if not text:
        await send_error_response(ctx, sender, "❌ Empty message received. Please provide ICP address and email.")
        return

    ctx.logger.info(f"💬 [LEGACY CHAT] Received from {sender[:16]}...: {text}")

    addr_match = re.search(r"([a-f0-9]{64})", text, re.IGNORECASE)
    email_match = re.search(r"[\w\.-]+@[\w\.-]+", text)
    
    if not addr_match or not email_match:
        error_msg = """❌ Could not parse input. Please provide:
        
📝 **Format:** `<ICP_ADDRESS> <EMAIL> [threshold]`

🔍 **Examples:**
• `a1b2c3d4e5f6... user@example.com`
• `a1b2c3d4e5f6... user@example.com 2 hours`
• `a1b2c3d4e5f6... user@example.com 1 day`

⚠️ **Requirements:**
• ICP address must be 64 characters (hex)
• Valid email address format
• Optional threshold: X minutes/hours/days"""
        
        await send_error_response(ctx, sender, error_msg)
        return

    icp_address = addr_match.group(1)
    email = email_match.group(0)
    threshold = parse_threshold_from_text(text)
    
    ctx.logger.info(f"📊 [LEGACY CHAT] Parsed - Address: {icp_address[:10]}..., Email: {email}, Threshold: {format_duration(threshold)}")

    try:
        result = check_user_inactivity(email, icp_address, threshold)
        
        if result.status == "error":
            response_text = f"❌ **Error:** {result.message}"
        elif result.status == "alert":
            response_text = f"""🚨 **Inactivity Alert Triggered**

📮 **ICP Address:** `{icp_address}`
📧 **Email:** {email}
⏰ **Inactive For:** {format_duration(result.inactive_for)}
📅 **Last Activity:** {result.last_activity_date}
🔔 **Status:** {result.message}

The user has exceeded the inactivity threshold of {format_duration(threshold)}."""
        else:  
            response_text = f"""✅ **User Activity Check - OK**

📮 **ICP Address:** `{icp_address}`
📧 **Email:** {email}
⏰ **Inactive For:** {format_duration(result.inactive_for)}
📅 **Last Activity:** {result.last_activity_date}
🎯 **Threshold:** {format_duration(threshold)}
✅ **Status:** User is active and within threshold."""

    except Exception as e:
        ctx.logger.error(f"❌ [LEGACY CHAT] Error processing request: {e}")
        response_text = f"❌ **System Error:** Failed to process legacy check. Please try again later.\n\nError: {str(e)}"

    await ctx.send(
        sender,
        ChatMessage(
            timestamp=datetime.now(timezone.utc),
            msg_id=uuid4(),
            content=[TextContent(type="text", text=response_text)],
        ),
    )
    
    ctx.logger.info(f"📤 [LEGACY CHAT] Response sent to {sender[:16]}...")

async def send_error_response(ctx: Context, sender: str, error_message: str):

    await ctx.send(
        sender,
        ChatMessage(
            timestamp=datetime.now(timezone.utc),
            msg_id=uuid4(),
            content=[TextContent(type="text", text=error_message)],
        ),
    )


@protocol.on_message(ChatAcknowledgement)
async def handle_ack(ctx: Context, sender: str, msg: ChatAcknowledgement):

    ctx.logger.info(f"✅ [LEGACY CHAT] Acknowledgement received from {sender[:16]}...")


legacy_agent = Agent(
    name="legacy_checker",
    seed="legacy_secret_2",
    port=8010,
    mailbox=True,
    publish_agent_details=True,
)

legacy_agent.include(protocol, publish_manifest=True)
=======
            return int(blocks[0]["created_at"])
        else:
            print("⚠️ Tidak ada transaksi untuk address ini")
    except Exception as e:
        print(f"Error fetch ICP tx: {e}")
    return 0


def send_email(to_email: str, msg_body: str):
    msg = MIMEText(msg_body)
    msg["Subject"] = "⚠️ ICP Inactivity Warning"
    msg["From"] = "noreply@yourapp.com"
    msg["To"] = to_email
    try:
        with smtplib.SMTP("smtp.gmail.com", 587) as server:
            server.starttls()
            server.login("your_gmail@gmail.com", "APP_PASSWORD")  # app password gmail
            server.send_message(msg)
        print(f"📧 Email sent to {to_email}")
    except Exception as e:
        print(f"Email error: {e}")

# Cek inactivity tiap 1 menit
@legacy_agent.on_interval(period=60.0)
async def check_inactivity(ctx: Context):
    now = int(time.time())
    last_active = get_last_tx_timestamp(user["icp_address"])
    if last_active == 0:
        ctx.logger.info("Belum ada transaksi.")
        return
    else:
        ctx.logger.info(" ada transaksi.")
        
    if now - last_active > user["threshold"] and not user["warned"]:
        send_email(user["email"], f"Akun {user['icp_address']} tidak aktif > {user['threshold']} detik.")
        user["warned"] = True
        ctx.logger.info(f"⚠️ Warning dikirim ke {user['email']}")
    else:
        ctx.logger.info(f"User aktif, last tx {now - last_active} detik lalu.")
>>>>>>> f4c8e41d

if __name__ == "__main__":
    print("=" * 80)
    print("🔔 ChainPilot Legacy Checker Agent")
    print("=" * 80)
    print(f"📧 Email Service: {SMTP_USER}")
    print(f"🌐 Agent Address: {legacy_agent.address}")
    print(f"🔌 Port: 8010")
    print(f"📬 Mailbox: Enabled")
    print()
    print("🛠️  Features:")
    print("   • ICP address activity monitoring")
    print("   • Email alerts for inactive users")
    print("   • Configurable inactivity thresholds")
    print("   • Chat-based manual checks")
    print()
    print("📝 Usage Format:")
    print("   <ICP_ADDRESS> <EMAIL> [threshold]")
    print()
    print("💡 Examples:")
    print("   a1b2c3d4e5f6... user@example.com")
    print("   a1b2c3d4e5f6... user@example.com 2 hours")
    print("   a1b2c3d4e5f6... user@example.com 1 day")
    print()
    print("=" * 80)
    print("🚀 Starting Legacy Checker Agent...")
    print("📡 Connect via Agentverse mailbox for chat interface!")
    print("=" * 80)
    
    try:
        legacy_agent.run()
    except KeyboardInterrupt:
        print("\n👋 ChainPilot Legacy Checker shutting down gracefully...")
    except Exception as e:
        print(f"\n❌ Error running agent: {e}")<|MERGE_RESOLUTION|>--- conflicted
+++ resolved
@@ -1,7 +1,6 @@
 import time
 import smtplib
 import requests
-<<<<<<< HEAD
 from datetime import datetime, timezone
 from uuid import uuid4
 from email.mime.text import MIMEText
@@ -126,47 +125,20 @@
     except Exception as e:
         print(f"❌ [EMAIL ERROR] Failed to send email: {e}")
         return False
-=======
-from email.mime.text import MIMEText
-from uagents import Agent, Context
-
-legacy_agent = Agent(
-    name="legacy_checker",
-    seed="legacy_secret",
-    port=8005,
-    mailbox = True
-)
->>>>>>> f4c8e41d
-
-# Data user (hardcoded untuk demo)
-user = {
-    "id": "user123",
-    "email": "user@example.com",
-    "icp_address": "c287e23d0c57058397596c20f6b03e6a1b6418ffd6c399da16f3c483a4afb675",
-    "threshold": 3600,   # 1 jam
-    "warned": False,
-}
+
 
 def get_last_tx_timestamp(icp_address: str) -> int:
     url = f"https://ledger-api.internetcomputer.org/accounts/{icp_address}/transactions?limit=1&sort_by=-block_height"
     
     try:
-<<<<<<< HEAD
         print(f"🔍 [ICP API] Checking transactions for address: {icp_address[:10]}...")
         response = requests.get(url, timeout=10)
         response.raise_for_status()
         
         data = response.json()
-=======
-        res = requests.get(url)
-        res.raise_for_status()
-        data = res.json()
-
->>>>>>> f4c8e41d
         blocks = data.get("blocks", [])
         
         if blocks:
-<<<<<<< HEAD
             timestamp = int(blocks[0]["created_at"])
             print(f"✅ [ICP API] Found last transaction at: {format_datetime(timestamp)}")
             return timestamp
@@ -370,47 +342,6 @@
 )
 
 legacy_agent.include(protocol, publish_manifest=True)
-=======
-            return int(blocks[0]["created_at"])
-        else:
-            print("⚠️ Tidak ada transaksi untuk address ini")
-    except Exception as e:
-        print(f"Error fetch ICP tx: {e}")
-    return 0
-
-
-def send_email(to_email: str, msg_body: str):
-    msg = MIMEText(msg_body)
-    msg["Subject"] = "⚠️ ICP Inactivity Warning"
-    msg["From"] = "noreply@yourapp.com"
-    msg["To"] = to_email
-    try:
-        with smtplib.SMTP("smtp.gmail.com", 587) as server:
-            server.starttls()
-            server.login("your_gmail@gmail.com", "APP_PASSWORD")  # app password gmail
-            server.send_message(msg)
-        print(f"📧 Email sent to {to_email}")
-    except Exception as e:
-        print(f"Email error: {e}")
-
-# Cek inactivity tiap 1 menit
-@legacy_agent.on_interval(period=60.0)
-async def check_inactivity(ctx: Context):
-    now = int(time.time())
-    last_active = get_last_tx_timestamp(user["icp_address"])
-    if last_active == 0:
-        ctx.logger.info("Belum ada transaksi.")
-        return
-    else:
-        ctx.logger.info(" ada transaksi.")
-        
-    if now - last_active > user["threshold"] and not user["warned"]:
-        send_email(user["email"], f"Akun {user['icp_address']} tidak aktif > {user['threshold']} detik.")
-        user["warned"] = True
-        ctx.logger.info(f"⚠️ Warning dikirim ke {user['email']}")
-    else:
-        ctx.logger.info(f"User aktif, last tx {now - last_active} detik lalu.")
->>>>>>> f4c8e41d
 
 if __name__ == "__main__":
     print("=" * 80)
